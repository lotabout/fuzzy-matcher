#![allow(deprecated)]

use std::cell::RefCell;
use std::cmp::max;
use std::fmt::Formatter;

use thread_local::CachedThreadLocal;

use crate::skim::Movement::{Match, Skip};
use crate::util::{char_equal, cheap_matches};
///! The fuzzy matching algorithm used by skim
///!
///! # Example:
///! ```edition2018
///! use fuzzy_matcher::FuzzyMatcher;
///! use fuzzy_matcher::skim::SkimMatcherV2;
///!
///! let matcher = SkimMatcherV2::default();
///! assert_eq!(None, matcher.fuzzy_match("abc", "abx"));
///! assert!(matcher.fuzzy_match("axbycz", "abc").is_some());
///! assert!(matcher.fuzzy_match("axbycz", "xyz").is_some());
///!
///! let (score, indices) = matcher.fuzzy_indices("axbycz", "abc").unwrap();
///! assert_eq!(indices, [0, 2, 4]);
///! ```
use crate::{FuzzyMatcher, IndexType, ScoreType};

const BONUS_MATCHED: ScoreType = 4;
const BONUS_CASE_MATCH: ScoreType = 4;
const BONUS_UPPER_MATCH: ScoreType = 6;
const BONUS_ADJACENCY: ScoreType = 10;
const BONUS_SEPARATOR: ScoreType = 8;
const BONUS_CAMEL: ScoreType = 8;
const PENALTY_CASE_UNMATCHED: ScoreType = -1;
const PENALTY_LEADING: ScoreType = -6;
// penalty applied for every letter before the first match
const PENALTY_MAX_LEADING: ScoreType = -18;
// maxing penalty for leading letters
const PENALTY_UNMATCHED: ScoreType = -2;

#[deprecated(since = "0.3.5", note = "Please use SkimMatcherV2 instead")]
<<<<<<< HEAD
#[derive(Default)]
=======
#[derive(Debug)]
>>>>>>> 80125219
pub struct SkimMatcher {}

/// The V1 matcher is based on ForrestTheWoods's post
/// https://www.forrestthewoods.com/blog/reverse_engineering_sublime_texts_fuzzy_match/
///
/// V1 algorithm is deprecated, checkout `FuzzyMatcherV2`
impl FuzzyMatcher for SkimMatcher {
    fn fuzzy_indices(&self, choice: &str, pattern: &str) -> Option<(ScoreType, Vec<IndexType>)> {
        fuzzy_indices(choice, pattern)
    }

    fn fuzzy_match(&self, choice: &str, pattern: &str) -> Option<ScoreType> {
        fuzzy_match(choice, pattern)
    }
}

#[deprecated(since = "0.3.5", note = "Please use SkimMatcherV2 instead")]
pub fn fuzzy_match(choice: &str, pattern: &str) -> Option<ScoreType> {
    if pattern.is_empty() {
        return Some(0);
    }

    let scores = build_graph(choice, pattern)?;

    let last_row = &scores[scores.len() - 1];
    let (_, &MatchingStatus { final_score, .. }) = last_row
        .iter()
        .enumerate()
        .max_by_key(|&(_, x)| x.final_score)
        .expect("fuzzy_indices failed to iterate over last_row");
    Some(final_score)
}

#[deprecated(since = "0.3.5", note = "Please use SkimMatcherV2 instead")]
pub fn fuzzy_indices(choice: &str, pattern: &str) -> Option<(ScoreType, Vec<IndexType>)> {
    if pattern.is_empty() {
        return Some((0, Vec::new()));
    }

    let mut picked = vec![];
    let scores = build_graph(choice, pattern)?;

    let last_row = &scores[scores.len() - 1];
    let (mut next_col, &MatchingStatus { final_score, .. }) = last_row
        .iter()
        .enumerate()
        .max_by_key(|&(_, x)| x.final_score)
        .expect("fuzzy_indices failed to iterate over last_row");
    let mut pat_idx = scores.len() as i64 - 1;
    while pat_idx >= 0 {
        let status = scores[pat_idx as usize][next_col];
        next_col = status.back_ref;
        picked.push(status.idx);
        pat_idx -= 1;
    }
    picked.reverse();
    Some((final_score, picked))
}

#[derive(Clone, Copy, Debug)]
struct MatchingStatus {
    pub idx: IndexType,
    pub score: ScoreType,
    pub final_score: ScoreType,
    pub adj_num: IndexType,
    pub back_ref: IndexType,
}

impl Default for MatchingStatus {
    fn default() -> Self {
        MatchingStatus {
            idx: 0,
            score: 0,
            final_score: 0,
            adj_num: 1,
            back_ref: 0,
        }
    }
}

fn build_graph(choice: &str, pattern: &str) -> Option<Vec<Vec<MatchingStatus>>> {
    let mut scores = vec![];

    let mut match_start_idx = 0; // to ensure that the pushed char are able to match the pattern
    let mut pat_prev_ch = '\0';

    // initialize the match positions and inline scores
    for (pat_idx, pat_ch) in pattern.chars().enumerate() {
        let mut vec = vec![];
        let mut choice_prev_ch = '\0';
        for (idx, ch) in choice.chars().enumerate() {
            if ch.to_ascii_lowercase() == pat_ch.to_ascii_lowercase() && idx >= match_start_idx {
                let score = fuzzy_score(
                    ch,
                    idx as IndexType,
                    choice_prev_ch,
                    pat_ch,
                    pat_idx as IndexType,
                    pat_prev_ch,
                );
                vec.push(MatchingStatus {
                    idx: idx as IndexType,
                    score,
                    final_score: score,
                    adj_num: 1,
                    back_ref: 0,
                });
            }
            choice_prev_ch = ch;
        }

        if vec.is_empty() {
            // not matched
            return None;
        }
        match_start_idx = vec[0].idx + 1;
        scores.push(vec);
        pat_prev_ch = pat_ch;
    }

    // calculate max scores considering adjacent characters
    for pat_idx in 1..scores.len() {
        let (first_half, last_half) = scores.split_at_mut(pat_idx);

        let prev_row = &first_half[first_half.len() - 1];
        let cur_row = &mut last_half[0];

        for idx in 0..cur_row.len() {
            let next = cur_row[idx];
            let prev = if idx > 0 {
                cur_row[idx - 1]
            } else {
                MatchingStatus::default()
            };

            let mut score_before_idx = prev.final_score - prev.score + next.score;
            score_before_idx += PENALTY_UNMATCHED * ((next.idx - prev.idx) as ScoreType);
            score_before_idx -= if prev.adj_num == 0 {
                BONUS_ADJACENCY
            } else {
                0
            };

            let (back_ref, score, adj_num) = prev_row
                .iter()
                .enumerate()
                .take_while(|&(_, &MatchingStatus { idx, .. })| idx < next.idx)
                .skip_while(|&(_, &MatchingStatus { idx, .. })| idx < prev.idx)
                .map(|(back_ref, cur)| {
                    let adj_num = next.idx - cur.idx - 1;
                    let mut final_score = cur.final_score + next.score;
                    final_score += if adj_num == 0 {
                        BONUS_ADJACENCY
                    } else {
                        PENALTY_UNMATCHED * adj_num as ScoreType
                    };
                    (back_ref, final_score, adj_num)
                })
                .max_by_key(|&(_, x, _)| x)
                .unwrap_or((prev.back_ref, score_before_idx, prev.adj_num));

            cur_row[idx] = if idx > 0 && score < score_before_idx {
                MatchingStatus {
                    final_score: score_before_idx,
                    back_ref: prev.back_ref,
                    adj_num,
                    ..next
                }
            } else {
                MatchingStatus {
                    final_score: score,
                    back_ref: back_ref as IndexType,
                    adj_num,
                    ..next
                }
            };
        }
    }

    Some(scores)
}

// judge how many scores the current index should get
fn fuzzy_score(
    choice_ch: char,
    choice_idx: IndexType,
    choice_prev_ch: char,
    pat_ch: char,
    pat_idx: IndexType,
    _pat_prev_ch: char,
) -> ScoreType {
    let mut score = BONUS_MATCHED;

    let choice_prev_ch_type = CharType::of(choice_prev_ch);
    let choice_role = CharRole::of(choice_prev_ch, choice_ch);

    if pat_ch == choice_ch {
        if pat_ch.is_uppercase() {
            score += BONUS_UPPER_MATCH;
        } else {
            score += BONUS_CASE_MATCH;
        }
    } else {
        score += PENALTY_CASE_UNMATCHED;
    }

    // apply bonus for camelCases
    if choice_role == CharRole::Head
        || choice_role == CharRole::Break
        || choice_role == CharRole::Camel
    {
        score += BONUS_CAMEL;
    }

    // apply bonus for matches after a separator
    if choice_prev_ch_type == CharType::HardSep || choice_prev_ch_type == CharType::SoftSep {
        score += BONUS_SEPARATOR;
    }

    if pat_idx == 0 {
        score += max(
            (choice_idx as ScoreType) * PENALTY_LEADING,
            PENALTY_MAX_LEADING,
        );
    }

    score
}

#[derive(Copy, Clone, Debug)]
pub struct SkimScoreConfig {
    pub score_match: i32,
    pub gap_start: i32,
    pub gap_extension: i32,

    /// The first character in the typed pattern usually has more significance
    /// than the rest so it's important that it appears at special positions where
    /// bonus points are given. e.g. "to-go" vs. "ongoing" on "og" or on "ogo".
    /// The amount of the extra bonus should be limited so that the gap penalty is
    /// still respected.
    pub bonus_first_char_multiplier: i32,

    /// We prefer matches at the beginning of a word, but the bonus should not be
    /// too great to prevent the longer acronym matches from always winning over
    /// shorter fuzzy matches. The bonus point here was specifically chosen that
    /// the bonus is cancelled when the gap between the acronyms grows over
    /// 8 characters, which is approximately the average length of the words found
    /// in web2 dictionary and my file system.
    pub bonus_head: i32,

    /// Just like bonus_head, but its breakage of word is not that strong, so it should
    /// be slighter less then bonus_head
    pub bonus_break: i32,

    /// Edge-triggered bonus for matches in camelCase words.
    /// Compared to word-boundary case, they don't accompany single-character gaps
    /// (e.g. FooBar vs. foo-bar), so we deduct bonus point accordingly.
    pub bonus_camel: i32,

    /// Minimum bonus point given to characters in consecutive chunks.
    /// Note that bonus points for consecutive matches shouldn't have needed if we
    /// used fixed match score as in the original algorithm.
    pub bonus_consecutive: i32,

    /// Skim will match case-sensitively if the pattern contains ASCII upper case,
    /// If case of case insensitive match, the penalty will be given to case mismatch
    pub penalty_case_mismatch: i32,
}

impl Default for SkimScoreConfig {
    fn default() -> Self {
        let score_match = 16;
        let gap_start = -3;
        let gap_extension = -1;
        let bonus_first_char_multiplier = 2;

        Self {
            score_match,
            gap_start,
            gap_extension,
            bonus_first_char_multiplier,
            bonus_head: score_match / 2,
            bonus_break: score_match / 2 + gap_extension,
            bonus_camel: score_match / 2 + 2 * gap_extension,
            bonus_consecutive: -(gap_start + gap_extension),
            penalty_case_mismatch: gap_extension * 2,
        }
    }
}

#[derive(Debug, Copy, Clone, PartialEq)]
enum Movement {
    Match,
    Skip,
}

/// Inner state of the score matrix
// Implementation detail: tried to pad to 16B
// will store the m and p matrix together
#[derive(Clone, Debug)]
struct MatrixCell {
    pub m_move: Movement,
    pub m_score: i32,
    pub p_move: Movement,
    pub p_score: i32, // The max score of align pattern[..i] & choice[..j]

    // temporary fields (make use the rest of the padding)
    pub matched: bool,
    pub bonus: i32,
}

const MATRIX_CELL_NEG_INFINITY: i32 = std::i16::MIN as i32;

impl Default for MatrixCell {
    fn default() -> Self {
        Self {
            m_move: Skip,
            m_score: MATRIX_CELL_NEG_INFINITY,
            p_move: Skip,
            p_score: MATRIX_CELL_NEG_INFINITY,
            matched: false,
            bonus: 0,
        }
    }
}

impl MatrixCell {
    pub fn reset(&mut self) {
        self.m_move = Skip;
        self.m_score = MATRIX_CELL_NEG_INFINITY;
        self.p_move = Skip;
        self.p_score = MATRIX_CELL_NEG_INFINITY;
        self.bonus = 0;
        self.matched = false;
    }
}

/// Simulate a 1-D vector as 2-D matrix
struct ScoreMatrix<'a> {
    matrix: &'a mut [MatrixCell],
    pub rows: usize,
    pub cols: usize,
}

impl<'a> ScoreMatrix<'a> {
    /// given a matrix, extend it to be (rows x cols) and fill in as init_val
    pub fn new(matrix: &'a mut Vec<MatrixCell>, rows: usize, cols: usize) -> Self {
        matrix.resize(rows * cols, MatrixCell::default());
        ScoreMatrix { matrix, rows, cols }
    }

    #[inline]
    fn get_index(&self, row: usize, col: usize) -> usize {
        row * self.cols + col
    }

    fn get_row(&self, row: usize) -> &[MatrixCell] {
        let start = row * self.cols;
        &self.matrix[start..start + self.cols]
    }
}

impl<'a> std::ops::Index<(usize, usize)> for ScoreMatrix<'a> {
    type Output = MatrixCell;

    fn index(&self, index: (usize, usize)) -> &Self::Output {
        &self.matrix[self.get_index(index.0, index.1)]
    }
}

impl<'a> std::ops::IndexMut<(usize, usize)> for ScoreMatrix<'a> {
    fn index_mut(&mut self, index: (usize, usize)) -> &mut Self::Output {
        &mut self.matrix[self.get_index(index.0, index.1)]
    }
}

impl<'a> std::fmt::Debug for ScoreMatrix<'a> {
    fn fmt(&self, f: &mut Formatter<'_>) -> std::fmt::Result {
        let _ = writeln!(f, "M score:");
        for row in 0..self.rows {
            for col in 0..self.cols {
                let cell = &self[(row, col)];
                write!(
                    f,
                    "{:4}/{}  ",
                    if cell.m_score == MATRIX_CELL_NEG_INFINITY {
                        -999
                    } else {
                        cell.m_score
                    },
                    match cell.m_move {
                        Match => 'M',
                        Skip => 'S',
                    }
                )?;
            }
            writeln!(f)?;
        }

        let _ = writeln!(f, "P score:");
        for row in 0..self.rows {
            for col in 0..self.cols {
                let cell = &self[(row, col)];
                write!(
                    f,
                    "{:4}/{}  ",
                    if cell.p_score == MATRIX_CELL_NEG_INFINITY {
                        -999
                    } else {
                        cell.p_score
                    },
                    match cell.p_move {
                        Match => 'M',
                        Skip => 'S',
                    }
                )?;
            }
            writeln!(f)?;
        }

        Ok(())
    }
}

/// We categorize characters into types:
///
/// - Empty(E): the start of string
/// - Upper(U): the ascii upper case
/// - lower(L): the ascii lower case & other unicode characters
/// - number(N): ascii number
/// - hard separator(S): clearly separate the content: ` ` `/` `\` `|` `(` `) `[` `]` `{` `}`
/// - soft separator(s): other ascii punctuation, e.g. `!` `"` `#` `$`, ...
#[derive(Debug, PartialEq, Copy, Clone)]
enum CharType {
    Empty,
    Upper,
    Lower,
    Number,
    HardSep,
    SoftSep,
}

impl CharType {
    pub fn of(ch: char) -> Self {
        match ch {
            '\0' => CharType::Empty,
            ' ' | '/' | '\\' | '|' | '(' | ')' | '[' | ']' | '{' | '}' => CharType::HardSep,
            '!'..='\'' | '*'..='.' | ':'..='@' | '^'..='`' | '~' => CharType::SoftSep,
            '0'..='9' => CharType::Number,
            'A'..='Z' => CharType::Upper,
            _ => CharType::Lower,
        }
    }
}

/// Ref: https://github.com/llvm-mirror/clang-tools-extra/blob/master/clangd/FuzzyMatch.cpp
///
///
/// ```text
/// +-----------+--------------+-------+
/// | Example   | Chars | Type | Role  |
/// +-----------+--------------+-------+
/// | (f)oo     | ^fo   | Ell  | Head  |
/// | (F)oo     | ^Fo   | EUl  | Head  |
/// | Foo/(B)ar | /Ba   | SUl  | Head  |
/// | Foo/(b)ar | /ba   | Sll  | Head  |
/// | Foo.(B)ar | .Ba   | SUl  | Break |
/// | Foo(B)ar  | oBa   | lUl  | Camel |
/// | 123(B)ar  | 3Ba   | nUl  | Camel |
/// | F(o)oBar  | Foo   | Ull  | Tail  |
/// | H(T)TP    | HTT   | UUU  | Tail  |
/// | others    |       |      | Tail  |
/// +-----------+--------------+-------+
#[derive(Debug, PartialEq, Copy, Clone)]
enum CharRole {
    Head,
    Tail,
    Camel,
    Break,
}

impl CharRole {
    pub fn of(prev: char, cur: char) -> Self {
        Self::of_type(CharType::of(prev), CharType::of(cur))
    }
    pub fn of_type(prev: CharType, cur: CharType) -> Self {
        match (prev, cur) {
            (CharType::Empty, _) | (CharType::HardSep, _) => CharRole::Head,
            (CharType::SoftSep, _) => CharRole::Break,
            (CharType::Lower, CharType::Upper) | (CharType::Number, CharType::Upper) => {
                CharRole::Camel
            }
            _ => CharRole::Tail,
        }
    }
}

#[derive(Eq, PartialEq, Debug, Copy, Clone)]
enum CaseMatching {
    Respect,
    Ignore,
    Smart,
}

/// Fuzzy matching is a sub problem is sequence alignment.
/// Specifically what we'd like to implement is sequence alignment with affine gap penalty.
/// Ref: https://www.cs.cmu.edu/~ckingsf/bioinfo-lectures/gaps.pdf
///
/// Given `pattern`(i) and `choice`(j), we'll maintain 2 score matrix:
///
/// ```text
/// M[i][j] = match(i, j) + max(M[i-1][j-1] + consecutive, P[i-1][j-1])
/// M[i][j] = -infinity if p[i][j] do not match
///
/// M[i][j] means the score of best alignment of p[..=i] and c[..=j] ending with match/mismatch e.g.:
///
/// c: [.........]b
/// p: [.........]b
///
/// So that p[..=i-1] and c[..=j-1] could be any alignment
///
/// P[i][j] = max(M[i][j-k]-gap(k)) for k in 1..j
///
/// P[i][j] means the score of best alignment of p[..=i] and c[..=j] where c[j] is not matched.
/// So that we need to search through all the previous matches, and calculate the gap.
///
///   (j-k)--.   j
/// c: [....]bcdef
/// p: [....]b----
///          i
/// ```
///
/// Note that the above is O(n^3) in the worst case. However the above algorithm uses a general gap
/// penalty, but we use affine gap: `gap = gap_start + k * gap_extend` where:
/// - u: the cost of starting of gap
/// - v: the cost of extending a gap by one more space.
///
/// So that we could optimize the algorithm by:
///
/// ```text
/// P[i][j] = max(gap_start + gap_extend + M[i][j-1], gap_extend + P[i][j-1])
/// ```
///
/// Besides, since we are doing fuzzy matching, we'll prefer some pattern over others.
/// So we'll calculate in-place bonus for each character. e.g. bonus for camel cases.
///
/// In summary:
///
/// ```text
/// B[j] = in_place_bonus_of(j)
/// M[i][j] = match(i, j) + max(M[i-1][j-1] + consecutive, P[i-1][j-1])
/// M[i][j] = -infinity if p[i] and c[j] do not match
/// P[i][j] = max(gap_start + gap_extend + M[i][j-1], gap_extend + P[i][j-1])
/// ```
#[derive(Debug)]
pub struct SkimMatcherV2 {
    debug: bool,

    score_config: SkimScoreConfig,
    element_limit: usize,
    case: CaseMatching,
    use_cache: bool,

    m_cache: CachedThreadLocal<RefCell<Vec<MatrixCell>>>,
    c_cache: CachedThreadLocal<RefCell<Vec<char>>>, // vector to store the characters of choice
    p_cache: CachedThreadLocal<RefCell<Vec<char>>>, // vector to store the characters of pattern
}

impl Default for SkimMatcherV2 {
    fn default() -> Self {
        Self {
            debug: false,
            score_config: SkimScoreConfig::default(),
            element_limit: 0,
            case: CaseMatching::Smart,
            use_cache: true,

            m_cache: CachedThreadLocal::new(),
            c_cache: CachedThreadLocal::new(),
            p_cache: CachedThreadLocal::new(),
        }
    }
}

impl SkimMatcherV2 {
    pub fn score_config(mut self, score_config: SkimScoreConfig) -> Self {
        self.score_config = score_config;
        self
    }

    pub fn element_limit(mut self, elements: usize) -> Self {
        self.element_limit = elements;
        self
    }

    pub fn ignore_case(mut self) -> Self {
        self.case = CaseMatching::Ignore;
        self
    }

    pub fn smart_case(mut self) -> Self {
        self.case = CaseMatching::Smart;
        self
    }

    pub fn respect_case(mut self) -> Self {
        self.case = CaseMatching::Respect;
        self
    }

    pub fn use_cache(mut self, use_cache: bool) -> Self {
        self.use_cache = use_cache;
        self
    }

    pub fn debug(mut self, debug: bool) -> Self {
        self.debug = debug;
        self
    }

    /// Build the score matrix using the algorithm described above
    fn build_score_matrix(
        &self,
        m: &mut ScoreMatrix,
        choice: &[char],
        pattern: &[char],
        first_match_indices: &[usize],
        compressed: bool,
        case_sensitive: bool,
    ) {
        let mut in_place_bonuses = vec![0; m.cols];

        self.build_in_place_bonus(choice, &mut in_place_bonuses);

        // need to reset M[row][first_match] & M[i][j-1]
        m[(0, 0)].reset();
        for i in 1..m.rows {
            m[(i, first_match_indices[i - 1])].reset();
        }

        for j in 0..m.cols {
            // p[0][j]: the score of best alignment of p[] and c[..=j] where c[j] is not matched
            m[(0, j)].reset();
            m[(0, j)].p_score = self.score_config.gap_extension;
        }

        // update the matrix;
        for (i, &p_ch) in pattern.iter().enumerate() {
            let row = self.adjust_row_idx(i + 1, compressed);
            let row_prev = self.adjust_row_idx(i, compressed);
            let to_skip = first_match_indices[i];

            for (j, &c_ch) in choice[to_skip..].iter().enumerate() {
                let col = to_skip + j + 1;
                let col_prev = to_skip + j;
                let idx_cur = m.get_index(row, col);
                let idx_last = m.get_index(row, col_prev);
                let idx_prev = m.get_index(row_prev, col_prev);

                // update M matrix
                // M[i][j] = match(i, j) + max(M[i-1][j-1], P[i-1][j-1])
                if let Some(cur_match_score) =
                    self.calculate_match_score(c_ch, p_ch, case_sensitive)
                {
                    let prev_match_score = m.matrix[idx_prev].m_score;
                    let prev_skip_score = m.matrix[idx_prev].p_score;
                    let prev_match_bonus = m.matrix[idx_last].bonus;
                    let in_place_bonus = in_place_bonuses[col];

                    let consecutive_bonus = max(
                        prev_match_bonus,
                        max(in_place_bonus, self.score_config.bonus_consecutive),
                    );
                    m.matrix[idx_last].bonus = consecutive_bonus;

                    let score_match = prev_match_score + consecutive_bonus;
                    let score_skip = prev_skip_score + in_place_bonus;

                    if score_match >= score_skip {
                        m.matrix[idx_cur].m_score = score_match + cur_match_score as i32;
                        m.matrix[idx_cur].m_move = Movement::Match;
                    } else {
                        m.matrix[idx_cur].m_score = score_skip + cur_match_score as i32;
                        m.matrix[idx_cur].m_move = Movement::Skip;
                    }
                } else {
                    m.matrix[idx_cur].m_score = MATRIX_CELL_NEG_INFINITY;
                    m.matrix[idx_cur].m_move = Movement::Skip;
                    m.matrix[idx_cur].bonus = 0;
                }

                // update P matrix
                // P[i][j] = max(gap_start + gap_extend + M[i][j-1], gap_extend + P[i][j-1])
                let prev_match_score = self.score_config.gap_start
                    + self.score_config.gap_extension
                    + m.matrix[idx_last].m_score;
                let prev_skip_score = self.score_config.gap_extension + m.matrix[idx_last].p_score;
                if prev_match_score >= prev_skip_score {
                    m.matrix[idx_cur].p_score = prev_match_score;
                    m.matrix[idx_cur].p_move = Movement::Match;
                } else {
                    m.matrix[idx_cur].p_score = prev_skip_score;
                    m.matrix[idx_cur].p_move = Movement::Skip;
                }
            }
        }
    }

    /// check bonus for start of camel case, etc.
    fn build_in_place_bonus(&self, choice: &[char], b: &mut [i32]) {
        let mut prev_ch = '\0';
        for (j, &c_ch) in choice.iter().enumerate() {
            let prev_ch_type = CharType::of(prev_ch);
            let ch_type = CharType::of(c_ch);
            b[j + 1] = self.in_place_bonus(prev_ch_type, ch_type);
            prev_ch = c_ch;
        }

        if b.len() > 1 {
            b[1] *= self.score_config.bonus_first_char_multiplier;
        }
    }

    /// In case we don't need to backtrack the matching indices, we could use only 2 rows for the
    /// matrix, this function could be used to rotate accessing these two rows.
    fn adjust_row_idx(&self, row_idx: usize, compressed: bool) -> usize {
        if compressed {
            row_idx & 1
        } else {
            row_idx
        }
    }

    /// Calculate the matching score of the characters
    /// return None if not matched.
    fn calculate_match_score(&self, c: char, p: char, case_sensitive: bool) -> Option<u16> {
        if !char_equal(c, p, case_sensitive) {
            return None;
        }

        let score = self.score_config.score_match;
        let mut bonus = 0;

        // penalty on case mismatch
        if !case_sensitive && p != c {
            bonus += self.score_config.penalty_case_mismatch;
        }

        Some(max(0, score + bonus) as u16)
    }

    #[inline]
    fn in_place_bonus(&self, prev_char_type: CharType, char_type: CharType) -> i32 {
        match CharRole::of_type(prev_char_type, char_type) {
            CharRole::Head => self.score_config.bonus_head,
            CharRole::Camel => self.score_config.bonus_camel,
            CharRole::Break => self.score_config.bonus_break,
            CharRole::Tail => 0,
        }
    }

    fn contains_upper(&self, string: &str) -> bool {
        for ch in string.chars() {
            if ch.is_ascii_uppercase() {
                return true;
            }
        }

        false
    }

    pub fn fuzzy(
        &self,
        choice: &str,
        pattern: &str,
        with_pos: bool,
    ) -> Option<(ScoreType, Vec<IndexType>)> {
        if pattern.is_empty() {
            return Some((0, Vec::new()));
        }

        let case_sensitive = match self.case {
            CaseMatching::Respect => true,
            CaseMatching::Ignore => false,
            CaseMatching::Smart => self.contains_upper(pattern),
        };

        let compressed = !with_pos;

        // initialize the score matrix
        let mut m = self
            .m_cache
            .get_or(|| RefCell::new(Vec::new()))
            .borrow_mut();
        let mut choice_chars = self
            .c_cache
            .get_or(|| RefCell::new(Vec::new()))
            .borrow_mut();
        let mut pattern_chars = self
            .p_cache
            .get_or(|| RefCell::new(Vec::new()))
            .borrow_mut();

        *choice_chars = choice.chars().collect();

        *pattern_chars = pattern.chars().collect();

        let first_match_indices = cheap_matches(&choice_chars, &pattern_chars, case_sensitive)?;

        let cols = choice_chars.len() + 1;
        let num_char_pattern = pattern_chars.len();
        let rows = if compressed { 2 } else { num_char_pattern + 1 };

        if self.element_limit > 0 && self.element_limit < rows * cols {
            return self.simple_match(
                &choice_chars,
                &pattern_chars,
                &first_match_indices,
                case_sensitive,
                with_pos,
            );
        }

        let mut m = ScoreMatrix::new(&mut m, rows, cols);
        self.build_score_matrix(
            &mut m,
            &choice_chars,
            &pattern_chars,
            &first_match_indices,
            compressed,
            case_sensitive,
        );
        let first_col_of_last_row = first_match_indices[first_match_indices.len() - 1];
        let last_row = m.get_row(self.adjust_row_idx(num_char_pattern, compressed));
        let (pat_idx, &MatrixCell { m_score, .. }) = last_row[first_col_of_last_row..]
            .iter()
            .enumerate()
            .max_by_key(|&(_, x)| x.m_score)
            .map(|(idx, cell)| (idx + first_col_of_last_row, cell))
            .expect("fuzzy_matcher failed to iterate over last_row");

        let mut positions = if with_pos {
            Vec::with_capacity(num_char_pattern)
        } else {
            Vec::new()
        };
        if with_pos {
            let mut i = m.rows - 1;
            let mut j = pat_idx;
            let mut track_m = true;
            let mut current_move = Match;
            let first_col_first_row = first_match_indices[0];
            while i > 0 && j > first_col_first_row {
                if current_move == Match {
                    positions.push((j - 1) as IndexType);
                }

                let cell = &m[(i, j)];
                current_move = if track_m { cell.m_move } else { cell.p_move };
                if track_m {
                    i -= 1;
                }

                j -= 1;

                track_m = match current_move {
                    Match => true,
                    Skip => false,
                };
            }
            positions.reverse();
        }

        if self.debug {
            println!("Matrix:\n{:?}", m);
        }

        if !self.use_cache {
            // drop the allocated memory
            self.m_cache.get().map(|cell| cell.take());
            self.c_cache.get().map(|cell| cell.take());
            self.p_cache.get().map(|cell| cell.take());
        }

        Some((m_score as ScoreType, positions))
    }

    pub fn simple_match(
        &self,
        choice: &[char],
        pattern: &[char],
        first_match_indices: &[usize],
        case_sensitive: bool,
        with_pos: bool,
    ) -> Option<(ScoreType, Vec<IndexType>)> {
        if pattern.is_empty() {
            return Some((0, Vec::new()));
        }

        if pattern.len() == 1 {
            let match_idx = first_match_indices[0];
            let prev_ch = if match_idx > 0 {
                choice[match_idx - 1]
            } else {
                '\0'
            };
            let prev_ch_type = CharType::of(prev_ch);
            let ch_type = CharType::of(choice[match_idx]);
            let in_place_bonus = self.in_place_bonus(prev_ch_type, ch_type);
            return Some((in_place_bonus as ScoreType, vec![match_idx as IndexType]));
        }

        let start_idx = first_match_indices[0];
        let end_idx = first_match_indices[first_match_indices.len() - 1];

        Some(self.calculate_score_with_pos(
            choice,
            pattern,
            start_idx,
            end_idx,
            case_sensitive,
            with_pos,
        ))
    }

    fn calculate_score_with_pos(
        &self,
        choice: &[char],
        pattern: &[char],
        start_idx: usize,
        end_idx: usize,
        case_sensitive: bool,
        with_pos: bool,
    ) -> (ScoreType, Vec<IndexType>) {
        let mut pos = Vec::new();

        let choice_iter = choice[start_idx..=end_idx].iter().enumerate();
        let mut pattern_iter = pattern.iter().enumerate().peekable();

        // unfortunately we could not get the the character before the first character's(for performance)
        // so we tread them as NonWord
        let mut prev_ch = '\0';

        let mut score: i32 = 0;
        let mut in_gap = false;
        let mut prev_match_bonus = 0;

        for (c_idx, &c) in choice_iter {
            let op = pattern_iter.peek();
            if op.is_none() {
                break;
            }

            let prev_ch_type = CharType::of(prev_ch);
            let ch_type = CharType::of(c);
            let in_place_bonus = self.in_place_bonus(prev_ch_type, ch_type);

            let (_p_idx, &p) = *op.unwrap();

            if let Some(match_score) = self.calculate_match_score(c, p, case_sensitive) {
                if with_pos {
                    pos.push((c_idx + start_idx) as IndexType);
                }

                score += match_score as i32;

                let consecutive_bonus = max(
                    prev_match_bonus,
                    max(in_place_bonus, self.score_config.bonus_consecutive),
                );
                prev_match_bonus = consecutive_bonus;

                if !in_gap {
                    score += consecutive_bonus;
                }

                in_gap = false;
                let _ = pattern_iter.next();
            } else {
                if !in_gap {
                    score += self.score_config.gap_start;
                }

                score += self.score_config.gap_extension;
                in_gap = true;
                prev_match_bonus = 0;
            }

            prev_ch = c;
        }

        (score as ScoreType, pos)
    }
}

impl FuzzyMatcher for SkimMatcherV2 {
    fn fuzzy_indices(&self, choice: &str, pattern: &str) -> Option<(ScoreType, Vec<IndexType>)> {
        self.fuzzy(choice, pattern, true)
    }

    fn fuzzy_match(&self, choice: &str, pattern: &str) -> Option<ScoreType> {
        self.fuzzy(choice, pattern, false).map(|(score, _)| score)
    }
}

#[cfg(test)]
mod tests {
    use crate::util::{assert_order, wrap_matches};

    use super::*;

    fn wrap_fuzzy_match(matcher: &dyn FuzzyMatcher, line: &str, pattern: &str) -> Option<String> {
        let (_score, indices) = matcher.fuzzy_indices(line, pattern)?;
        println!("score: {:?}, indices: {:?}", _score, indices);
        Some(wrap_matches(line, &indices))
    }

    #[test]
    fn test_match_or_not() {
        let matcher = SkimMatcherV2::default();
        assert_eq!(Some(0), matcher.fuzzy_match("", ""));
        assert_eq!(Some(0), matcher.fuzzy_match("abcdefaghi", ""));
        assert_eq!(None, matcher.fuzzy_match("", "a"));
        assert_eq!(None, matcher.fuzzy_match("abcdefaghi", "中"));
        assert_eq!(None, matcher.fuzzy_match("abc", "abx"));
        assert!(matcher.fuzzy_match("axbycz", "abc").is_some());
        assert!(matcher.fuzzy_match("axbycz", "xyz").is_some());

        assert_eq!(
            "[a]x[b]y[c]z",
            &wrap_fuzzy_match(&matcher, "axbycz", "abc").unwrap()
        );
        assert_eq!(
            "a[x]b[y]c[z]",
            &wrap_fuzzy_match(&matcher, "axbycz", "xyz").unwrap()
        );
        assert_eq!(
            "[H]ello, [世]界",
            &wrap_fuzzy_match(&matcher, "Hello, 世界", "H世").unwrap()
        );
    }

    #[test]
    fn test_match_quality() {
        let matcher = SkimMatcherV2::default().ignore_case();

        // initials
        assert_order(&matcher, "ab", &["ab", "aoo_boo", "acb"]);
        assert_order(&matcher, "CC", &["CamelCase", "camelCase", "camelcase"]);
        assert_order(&matcher, "cC", &["camelCase", "CamelCase", "camelcase"]);
        assert_order(
            &matcher,
            "cc",
            &[
                "camel case",
                "camelCase",
                "CamelCase",
                "camelcase",
                "camel ace",
            ],
        );
        assert_order(
            &matcher,
            "Da.Te",
            &["Data.Text", "Data.Text.Lazy", "Data.Aeson.Encoding.text"],
        );
        // prefix
        assert_order(&matcher, "is", &["isIEEE", "inSuf"]);
        // shorter
        assert_order(&matcher, "ma", &["map", "many", "maximum"]);
        assert_order(&matcher, "print", &["printf", "sprintf"]);
        // score(PRINT) = kMinScore
        assert_order(&matcher, "ast", &["ast", "AST", "INT_FAST16_MAX"]);
        // score(PRINT) > kMinScore
        assert_order(&matcher, "Int", &["int", "INT", "PRINT"]);
    }

    fn simple_match(
        matcher: &SkimMatcherV2,
        choice: &str,
        pattern: &str,
        case_sensitive: bool,
        with_pos: bool,
    ) -> Option<(ScoreType, Vec<IndexType>)> {
        let choice: Vec<char> = choice.chars().collect();
        let pattern: Vec<char> = pattern.chars().collect();
        let first_match_indices = cheap_matches(&choice, &pattern, case_sensitive)?;
        matcher.simple_match(
            &choice,
            &pattern,
            &first_match_indices,
            case_sensitive,
            with_pos,
        )
    }

    #[test]
    fn test_match_or_not_simple() {
        let matcher = SkimMatcherV2::default();
        assert_eq!(
            simple_match(&matcher, "axbycz", "xyz", false, true)
                .unwrap()
                .1,
            vec![1, 3, 5]
        );

        assert_eq!(
            simple_match(&matcher, "", "", false, false),
            Some((0, vec![]))
        );
        assert_eq!(
            simple_match(&matcher, "abcdefaghi", "", false, false),
            Some((0, vec![]))
        );
        assert_eq!(simple_match(&matcher, "", "a", false, false), None);
        assert_eq!(
            simple_match(&matcher, "abcdefaghi", "中", false, false),
            None
        );
        assert_eq!(simple_match(&matcher, "abc", "abx", false, false), None);
        assert_eq!(
            simple_match(&matcher, "axbycz", "abc", false, true)
                .unwrap()
                .1,
            vec![0, 2, 4]
        );
        assert_eq!(
            simple_match(&matcher, "axbycz", "xyz", false, true)
                .unwrap()
                .1,
            vec![1, 3, 5]
        );
        assert_eq!(
            simple_match(&matcher, "Hello, 世界", "H世", false, true)
                .unwrap()
                .1,
            vec![0, 7]
        );
    }

    #[test]
    fn test_match_or_not_v2() {
        let matcher = SkimMatcherV2::default().debug(true);

        assert_eq!(matcher.fuzzy_match("", ""), Some(0));
        assert_eq!(matcher.fuzzy_match("abcdefaghi", ""), Some(0));
        assert_eq!(matcher.fuzzy_match("", "a"), None);
        assert_eq!(matcher.fuzzy_match("abcdefaghi", "中"), None);
        assert_eq!(matcher.fuzzy_match("abc", "abx"), None);
        assert!(matcher.fuzzy_match("axbycz", "abc").is_some());
        assert!(matcher.fuzzy_match("axbycz", "xyz").is_some());

        assert_eq!(
            &wrap_fuzzy_match(&matcher, "axbycz", "abc").unwrap(),
            "[a]x[b]y[c]z"
        );
        assert_eq!(
            &wrap_fuzzy_match(&matcher, "axbycz", "xyz").unwrap(),
            "a[x]b[y]c[z]"
        );
        assert_eq!(
            &wrap_fuzzy_match(&matcher, "Hello, 世界", "H世").unwrap(),
            "[H]ello, [世]界"
        );
    }

    #[test]
    fn test_case_option_v2() {
        let matcher = SkimMatcherV2::default().ignore_case();
        assert!(matcher.fuzzy_match("aBc", "abc").is_some());
        assert!(matcher.fuzzy_match("aBc", "aBc").is_some());
        assert!(matcher.fuzzy_match("aBc", "aBC").is_some());

        let matcher = SkimMatcherV2::default().respect_case();
        assert!(matcher.fuzzy_match("aBc", "abc").is_none());
        assert!(matcher.fuzzy_match("aBc", "aBc").is_some());
        assert!(matcher.fuzzy_match("aBc", "aBC").is_none());

        let matcher = SkimMatcherV2::default().smart_case();
        assert!(matcher.fuzzy_match("aBc", "abc").is_some());
        assert!(matcher.fuzzy_match("aBc", "aBc").is_some());
        assert!(matcher.fuzzy_match("aBc", "aBC").is_none());
    }

    #[test]
    fn test_matcher_quality_v2() {
        let matcher = SkimMatcherV2::default();
        assert_order(&matcher, "ab", &["ab", "aoo_boo", "acb"]);
        assert_order(
            &matcher,
            "cc",
            &[
                "camel case",
                "camelCase",
                "CamelCase",
                "camelcase",
                "camel ace",
            ],
        );
        assert_order(
            &matcher,
            "Da.Te",
            &["Data.Text", "Data.Text.Lazy", "Data.Aeson.Encoding.Text"],
        );
        assert_order(&matcher, "is", &["isIEEE", "inSuf"]);
        assert_order(&matcher, "ma", &["map", "many", "maximum"]);
        assert_order(&matcher, "print", &["printf", "sprintf"]);
        assert_order(&matcher, "ast", &["ast", "AST", "INT_FAST16_MAX"]);
        assert_order(&matcher, "int", &["int", "INT", "PRINT"]);
    }

    #[test]
    fn test_reuse_should_not_affect_indices() {
        let matcher = SkimMatcherV2::default();
        let pattern = "139";
        for num in 0..10000 {
            let choice = num.to_string();
            if let Some((_score, indices)) = matcher.fuzzy_indices(&choice, pattern) {
                assert_eq!(indices.len(), 3);
            }
        }
    }
}<|MERGE_RESOLUTION|>--- conflicted
+++ resolved
@@ -39,11 +39,7 @@
 const PENALTY_UNMATCHED: ScoreType = -2;
 
 #[deprecated(since = "0.3.5", note = "Please use SkimMatcherV2 instead")]
-<<<<<<< HEAD
-#[derive(Default)]
-=======
 #[derive(Debug)]
->>>>>>> 80125219
 pub struct SkimMatcher {}
 
 /// The V1 matcher is based on ForrestTheWoods's post
